import React, { useEffect, useMemo, useRef, useState } from "react";

/** ===== Types & constants ===== */
const SetKinds = {
    CLOSED: "[a,b]",
    OPEN: "(a,b)",
    LEFT_OPEN: "(a,b]",
    RIGHT_OPEN: "[a,b)",
    RAY_RIGHT_CLOSED: "[a, +∞)",
    RAY_RIGHT_OPEN: "(a, +∞)",
    RAY_LEFT_CLOSED: "(-∞, b]",
    RAY_LEFT_OPEN: "(-∞, b)",
    WHOLE: "(-∞, +∞)",
} as const;
type SetKind = typeof SetKinds[keyof typeof SetKinds];

type Geom = { left: number; right: number; width: number };

function clamp(v: number, a: number, b: number) {
    return Math.max(a, Math.min(b, v));
}

<<<<<<< HEAD
/** ---- TIPI PER LE VERIFICHE (evita l’errore TS con includes) ---- */
const BOUNDED_INTERVALS: ReadonlyArray<SetKind> = [
    SetKinds.CLOSED,
    SetKinds.OPEN,
    SetKinds.LEFT_OPEN,
    SetKinds.RIGHT_OPEN,
];
const RAY_RIGHT: ReadonlyArray<SetKind> = [
    SetKinds.RAY_RIGHT_CLOSED,
    SetKinds.RAY_RIGHT_OPEN,
];
const RAY_LEFT: ReadonlyArray<SetKind> = [
    SetKinds.RAY_LEFT_CLOSED,
    SetKinds.RAY_LEFT_OPEN,
];
const WITH_A_ENDPOINT: ReadonlyArray<SetKind> = [
    ...BOUNDED_INTERVALS,
    ...RAY_RIGHT,
];
const WITH_B_ENDPOINT: ReadonlyArray<SetKind> = [
    ...BOUNDED_INTERVALS,
    ...RAY_LEFT,
];
const A_INCLUDED: ReadonlyArray<SetKind> = [
    SetKinds.CLOSED,
    SetKinds.RIGHT_OPEN,
    SetKinds.RAY_RIGHT_CLOSED,
];
const B_INCLUDED: ReadonlyArray<SetKind> = [
    SetKinds.CLOSED,
    SetKinds.LEFT_OPEN,
    SetKinds.RAY_LEFT_CLOSED,
];

function describeSet(kind: SetKind, a: number, b: number) {
    const lowerBounded = WITH_A_ENDPOINT.includes(kind);
    const upperBounded = WITH_B_ENDPOINT.includes(kind);
=======
/** ---- helper type-guards (fix TS2345 sugli includes) ---- */
function isFiniteInterval(k: SetKind) {
    return (
        [
            SetKinds.CLOSED,
            SetKinds.OPEN,
            SetKinds.LEFT_OPEN,
            SetKinds.RIGHT_OPEN,
        ] as SetKind[]
    ).includes(k);
}
function isRayRight(k: SetKind) {
    return (
        [SetKinds.RAY_RIGHT_CLOSED, SetKinds.RAY_RIGHT_OPEN] as SetKind[]
    ).includes(k);
}
function isRayLeft(k: SetKind) {
    return (
        [SetKinds.RAY_LEFT_CLOSED, SetKinds.RAY_LEFT_OPEN] as SetKind[]
    ).includes(k);
}
function usesA(k: SetKind) {
    return isFiniteInterval(k) || isRayRight(k);
}
function usesB(k: SetKind) {
    return isFiniteInterval(k) || isRayLeft(k);
}

function describeSet(kind: SetKind, a: number, b: number) {
    const lowerBounded = isFiniteInterval(kind) || isRayRight(kind);
    const upperBounded = isFiniteInterval(kind) || isRayLeft(kind);
>>>>>>> 066e2028

    const inf: number | "-∞" = lowerBounded ? a : "-∞";
    const sup: number | "+∞" = upperBounded ? b : "+∞";

    let hasMin = false;
    let hasMax = false;
    switch (kind) {
        case SetKinds.CLOSED:
            hasMin = true; hasMax = true; break;
        case SetKinds.RIGHT_OPEN:
            hasMin = true; hasMax = false; break;
        case SetKinds.LEFT_OPEN:
            hasMin = false; hasMax = true; break;
        case SetKinds.OPEN:
            hasMin = false; hasMax = false; break;
        case SetKinds.RAY_RIGHT_CLOSED:
            hasMin = true; hasMax = false; break;
        case SetKinds.RAY_RIGHT_OPEN:
            hasMin = false; hasMax = false; break;
        case SetKinds.RAY_LEFT_CLOSED:
            hasMin = false; hasMax = true; break;
        case SetKinds.RAY_LEFT_OPEN:
            hasMin = false; hasMax = false; break;
        case SetKinds.WHOLE:
            hasMin = false; hasMax = false; break;
    }
    return { lowerBounded, upperBounded, inf, sup, hasMin, hasMax };
}

function Marker({ x, included, label }: { x: number; included: boolean; label?: string }) {
    const dotStyle: React.CSSProperties = {
        width: 12, height: 12, borderRadius: "50%", border: "2px solid #111",
        background: included ? "#111" : "#fff",
    };
    const wrap: React.CSSProperties = {
        position: "absolute", left: x, top: 24, transform: "translate(-50%,-50%)", textAlign: "center",
    };
    const labelStyle: React.CSSProperties = { fontSize: 12, marginTop: 4, color: "#334155" };
    return (
        <div style={wrap}>
            <div style={dotStyle} />
            {label && <div style={labelStyle}>{label}</div>}
        </div>
    );
}

/** ===== Component ===== */
export default function IntervalliRDemo() {
    // State
    const [kind, setKind] = useState<SetKind>(SetKinds.CLOSED);
    const [a, setA] = useState<number>(-2);
    const [b, setB] = useState<number>(3);
    const [speed, setSpeed] = useState<number>(0.8); // px/ms (convertita in unità matematiche via scala)
    const [playing, setPlaying] = useState<boolean>(true);

    // Geometria linea
    const lineRef = useRef<HTMLDivElement | null>(null);
    const [geom, setGeom] = useState<Geom>({ left: 0, right: 0, width: 0 });

    useEffect(() => {
        const updateGeom = () => {
            const el = lineRef.current;
            if (!el) return;
            const r = el.getBoundingClientRect();
            setGeom({ left: r.left, right: r.right, width: r.width });
        };
        updateGeom();
        window.addEventListener("resize", updateGeom);
        return () => window.removeEventListener("resize", updateGeom);
    }, []);

    // Mappatura ℝ <-> pixel
    const view = useMemo(() => {
        let minX: number, maxX: number;
<<<<<<< HEAD
        if (BOUNDED_INTERVALS.includes(kind)) {
            const pad = Math.max(1, (b - a) * 0.2);
            minX = a - pad;
            maxX = b + pad;
        } else if (RAY_RIGHT.includes(kind)) {
            const m = Math.max(1, Math.abs(a) + 2);
            minX = a - 2 * m;
            maxX = a + 8 * m;
        } else if (RAY_LEFT.includes(kind)) {
=======
        if (isFiniteInterval(kind)) {
            const pad = Math.max(1, (b - a) * 0.2);
            minX = a - pad;
            maxX = b + pad;
        } else if (isRayRight(kind)) {
            const m = Math.max(1, Math.abs(a) + 2);
            minX = a - 2 * m;
            maxX = a + 8 * m;
        } else if (isRayLeft(kind)) {
>>>>>>> 066e2028
            const m = Math.max(1, Math.abs(b) + 2);
            minX = b - 8 * m;
            maxX = b + 2 * m;
        } else {
            minX = -10; maxX = 10;
        }
        const scale = geom.width > 0 ? (geom.width - 40) / (maxX - minX) : 1; // padding 20px lato
        const toPx = (x: number) => 20 + (x - minX) * scale;
        const fromPx = (px: number) => minX + (px - 20) / scale;
        return { minX, maxX, toPx, fromPx, scale };
    }, [geom.width, kind, a, b]);

    const desc = useMemo(() => describeSet(kind, a, b), [kind, a, b]);

    // Stato pallina (coordinate matematiche)
    const [x, setX] = useState<number>((a + b) / 2);
    const [vx, setVx] = useState<1 | -1>(1);
    const lastT = useRef<number | null>(null);

    useEffect(() => {
        const center =
            SetKinds.WHOLE === kind
                ? 0
                : Number.isFinite(a) && Number.isFinite(b)
                    ? (a + b) / 2
                    : Number.isFinite(a)
                        ? a + 1
                        : Number.isFinite(b)
                            ? b - 1
                            : 0;
        setX(center);
        setVx(1);
    }, [kind, a, b]);

    useEffect(() => {
        if (!playing) { lastT.current = null; return; }
        let raf = 0;
        const tick = (t: number) => {
            if (!lastT.current) lastT.current = t;
            const dt = t - lastT.current; // ms
            lastT.current = t;

            const vu = speed / (view.scale || 1); // unità matematiche per ms
            let nx = x + (vx >= 0 ? vu * dt : -vu * dt);

            const hasLower = WITH_A_ENDPOINT.includes(kind);
            const hasUpper = WITH_B_ENDPOINT.includes(kind);
            const lower = hasLower ? a : -Infinity;
            const upper = hasUpper ? b : +Infinity;

            if (nx <= lower && Number.isFinite(lower)) { nx = lower; setVx(1); }
            else if (nx >= upper && Number.isFinite(upper)) { nx = upper; setVx(-1); }
            else if (!Number.isFinite(upper) && nx > view.maxX + 2) { nx = view.minX - 1; }
            else if (!Number.isFinite(lower) && nx < view.minX - 2) { nx = view.maxX + 1; }

            setX(nx);
            raf = requestAnimationFrame(tick);
        };
        raf = requestAnimationFrame(tick);
        return () => cancelAnimationFrame(raf);
    }, [playing, speed, view.scale, view.minX, view.maxX, x, vx, a, b, kind]);

    const px = view.toPx(x);
    const ax = Number.isFinite(a) ? view.toPx(a) : null;
    const bx = Number.isFinite(b) ? view.toPx(b) : null;

<<<<<<< HEAD
    const includeA = A_INCLUDED.includes(kind);
    const includeB = B_INCLUDED.includes(kind);
=======
    // Estremi inclusi
    const includeA = (
        [SetKinds.CLOSED, SetKinds.RIGHT_OPEN, SetKinds.RAY_RIGHT_CLOSED] as SetKind[]
    ).includes(kind);
    const includeB = (
        [SetKinds.CLOSED, SetKinds.LEFT_OPEN, SetKinds.RAY_LEFT_CLOSED] as SetKind[]
    ).includes(kind);
>>>>>>> 066e2028

    /** ===== UI ===== */
    const card: React.CSSProperties = { background: "#fff", borderRadius: 16, padding: 12, boxShadow: "0 1px 4px rgba(0,0,0,0.1)" };
    const small: React.CSSProperties = { fontSize: 12, color: "#64748b" };

    return (
        <div style={{ padding: 24, maxWidth: 1000, margin: "0 auto" }}>
            <h1 style={{ fontSize: 22, fontWeight: 700, marginBottom: 6 }}>
                Pallina su una retta — inf, sup, minimo, massimo
            </h1>
            <p style={{ color: "#334155", marginBottom: 12 }}>
                Scegli l'insieme: la pallina rimbalza sugli estremi se finiti; se non è limitato, prosegue oltre (con un piccolo “wrap” visuale).
            </p>

            <div style={{ display: "grid", gap: 12, gridTemplateColumns: "1fr 1fr" }}>
                <div style={card}>
                    <label style={{ display: "block", fontSize: 14, fontWeight: 600, marginBottom: 6 }}>Tipo di insieme</label>
                    <select value={kind} onChange={(e) => setKind(e.target.value as SetKind)} style={{ width: "100%", padding: 8, borderRadius: 8, border: "1px solid #cbd5e1" }}>
                        {Object.values(SetKinds).map((k) => <option key={k} value={k}>{k}</option>)}
                    </select>
                    <div style={{ ...small, marginTop: 6 }}>Prova aperti/chiusi e semiretti per vedere quando sup/inf sono raggiunti (min/max).</div>
                </div>

                <div style={card}>
                    <div style={{ display: "grid", gridTemplateColumns: "1fr 1fr", gap: 12 }}>
                        <div>
                            <label style={{ display: "block", fontSize: 14, fontWeight: 600 }}>a</label>
                            <input type="number" value={a} step={0.5} onChange={(e) => setA(parseFloat(e.target.value))}
                                   style={{ width: "100%", padding: 8, borderRadius: 8, border: "1px solid #cbd5e1" }} />
                        </div>
                        <div>
                            <label style={{ display: "block", fontSize: 14, fontWeight: 600 }}>b</label>
                            <input type="number" value={b} step={0.5} onChange={(e) => setB(parseFloat(e.target.value))}
                                   style={{ width: "100%", padding: 8, borderRadius: 8, border: "1px solid #cbd5e1" }} />
                        </div>
                    </div>
                    <div style={{ ...small, marginTop: 6 }}>Ignorato se non serve (per semiretti/ℝ usa solo a o b).</div>
                </div>

                <div style={card}>
                    <label style={{ display: "block", fontSize: 14, fontWeight: 600 }}>Velocità</label>
                    <input type="range" min={0.2} max={2.0} step={0.1} value={speed}
                           onChange={(e) => setSpeed(parseFloat(e.target.value))}
                           style={{ width: "100%" }} />
                    <div style={{ display: "flex", alignItems: "center", gap: 8, marginTop: 8 }}>
                        <button onClick={() => setPlaying((p) => !p)}
                                style={{ padding: "6px 12px", borderRadius: 10, border: "1px solid #cbd5e1", background: "#fff" }}>
                            {playing ? "Pausa" : "Play"}
                        </button>
                        <div style={small}>{playing ? "In esecuzione" : "In pausa"}</div>
                    </div>
                </div>

                <div style={card}>
                    <div style={{ fontSize: 14, fontWeight: 600, marginBottom: 8 }}>Proprietà dell'insieme</div>
                    <ul style={{ fontSize: 14, lineHeight: 1.8, margin: 0, paddingLeft: 18 }}>
                        <li>Inferiormente limitato: <b>{desc.lowerBounded ? "Sì" : "No"}</b></li>
                        <li>Superiormente limitato: <b>{desc.upperBounded ? "Sì" : "No"}</b></li>
                        <li>Estremo Inferiore: <b>{String(desc.inf)}</b> {desc.hasMin && <span style={{ fontSize: 12, color: "#047857" }}>(= minimo)</span>}</li>
                        <li>Estremo Superiore: <b>{String(desc.sup)}</b> {desc.hasMax && <span style={{ fontSize: 12, color: "#047857" }}>(= massimo)</span>}</li>
                        <li>Minimo esiste: <b>{desc.hasMin ? "Sì" : "No"}</b></li>
                        <li>Massimo esiste: <b>{desc.hasMax ? "Sì" : "No"}</b></li>
                    </ul>
                </div>
            </div>

            {/* Number line */}
            <div
                ref={lineRef}
                style={{
                    position: "relative",
                    border: "1px solid #e5e7eb",
                    borderRadius: 16,
                    background: "#fff",
                    boxShadow: "inset 0 1px 3px rgba(0,0,0,0.04)",
                    height: 160,
                    overflow: "hidden",
                    marginTop: 12
                }}
            >
                {/* base line */}
                <div style={{ position: "absolute", left: 20, right: 20, top: "50%", height: 2, background: "#111827" }} />

                {/* infinity arrows */}
                {!WITH_A_ENDPOINT.includes(kind) && (
                    <div style={{ position: "absolute", left: 8, top: "50%", transform: "translateY(-50%)" }}>
                        <div style={{ width: 0, height: 0, borderTop: "6px solid transparent", borderBottom: "6px solid transparent", borderRight: "12px solid #111827" }} />
                    </div>
                )}
                {!WITH_B_ENDPOINT.includes(kind) && (
                    <div style={{ position: "absolute", right: 8, top: "50%", transform: "translateY(-50%) rotate(180deg)" }}>
                        <div style={{ width: 0, height: 0, borderTop: "6px solid transparent", borderBottom: "6px solid transparent", borderRight: "12px solid #111827" }} />
                    </div>
                )}

                {/* endpoints */}
<<<<<<< HEAD
                {Number.isFinite(a) && WITH_A_ENDPOINT.includes(kind) && ax !== null && (
                    <Marker x={ax} included={includeA} label="a" />
                )}
                {Number.isFinite(b) && WITH_B_ENDPOINT.includes(kind) && bx !== null && (
=======
                {Number.isFinite(a) && usesA(kind) && ax !== null && (
                    <Marker x={ax} included={includeA} label="a" />
                )}
                {Number.isFinite(b) && usesB(kind) && bx !== null && (
>>>>>>> 066e2028
                    <Marker x={bx} included={includeB} label="b" />
                )}

                {/* shaded interval */}
                {(() => {
                    const y = 20; const thickness = 6;
                    let L = Number.isFinite(a) && ax !== null ? ax : 20;
                    let R = Number.isFinite(b) && bx !== null ? bx : (geom.width - 20);
<<<<<<< HEAD
                    if (RAY_RIGHT.includes(kind) && ax !== null) { L = ax; R = geom.width - 20; }
                    if (RAY_LEFT.includes(kind) && bx !== null) { L = 20; R = bx; }
                    if (kind === SetKinds.WHOLE) { L = 20; R = geom.width - 20; }
=======
                    if (isRayRight(kind) && ax !== null) { L = ax; R = geom.width - 20; }
                    if (isRayLeft(kind) && bx !== null)  { L = 20; R = bx; }
                    if (kind === SetKinds.WHOLE)         { L = 20; R = geom.width - 20; }
>>>>>>> 066e2028
                    const barWrap: React.CSSProperties = { position: "absolute", left: 0, right: 0, top: `calc(50% - ${y}px)` };
                    const bar: React.CSSProperties = {
                        position: "absolute",
                        left: Math.min(L, R),
                        width: Math.abs(R - L),
                        height: thickness,
                        background: "rgba(59,130,246,0.25)",
                        top: -thickness / 2
                    };
                    return <div style={barWrap}><div style={bar} /></div>;
                })()}

                {/* ball */}
                <div
                    title="pallina"
                    style={{
                        position: "absolute",
                        width: 20,
                        height: 20,
                        borderRadius: "50%",
                        background: "#e11d48",
                        boxShadow: "0 2px 6px rgba(0,0,0,0.15)",
                        left: px,
                        top: "50%",
                        transform: "translate(-50%, -50%)"
                    }}
                />
                {/* labels min/max */}
                {desc.hasMin && Number.isFinite(a) && ax !== null && (
                    <div style={{ position: "absolute", fontSize: 12, color: "#047857", left: ax, top: 64, transform: "translateX(-50%)" }}>min = a</div>
                )}
                {desc.hasMax && Number.isFinite(b) && bx !== null && (
                    <div style={{ position: "absolute", fontSize: 12, color: "#047857", left: bx, top: 64, transform: "translateX(-50%)" }}>max = b</div>
                )}
            </div>

            {/* legend */}
            <div style={{ marginTop: 12, fontSize: 14, color: "#334155" }}>
                <p style={{ margin: "6px 0" }}>
                    <b>Legenda:</b> punto pieno = estremo incluso; punto vuoto = estremo escluso.
                    Le frecce ai bordi indicano illimitatezza.
                </p>
                <p style={{ margin: "6px 0" }}>
                    Per (a,b) la pallina non può toccare a o b: quindi non esistono min/max anche se inf = a e sup = b.
                </p>
            </div>
        </div>
    );
}<|MERGE_RESOLUTION|>--- conflicted
+++ resolved
@@ -20,77 +20,23 @@
     return Math.max(a, Math.min(b, v));
 }
 
-<<<<<<< HEAD
-/** ---- TIPI PER LE VERIFICHE (evita l’errore TS con includes) ---- */
-const BOUNDED_INTERVALS: ReadonlyArray<SetKind> = [
-    SetKinds.CLOSED,
-    SetKinds.OPEN,
-    SetKinds.LEFT_OPEN,
-    SetKinds.RIGHT_OPEN,
-];
-const RAY_RIGHT: ReadonlyArray<SetKind> = [
-    SetKinds.RAY_RIGHT_CLOSED,
-    SetKinds.RAY_RIGHT_OPEN,
-];
-const RAY_LEFT: ReadonlyArray<SetKind> = [
-    SetKinds.RAY_LEFT_CLOSED,
-    SetKinds.RAY_LEFT_OPEN,
-];
-const WITH_A_ENDPOINT: ReadonlyArray<SetKind> = [
-    ...BOUNDED_INTERVALS,
-    ...RAY_RIGHT,
-];
-const WITH_B_ENDPOINT: ReadonlyArray<SetKind> = [
-    ...BOUNDED_INTERVALS,
-    ...RAY_LEFT,
-];
-const A_INCLUDED: ReadonlyArray<SetKind> = [
-    SetKinds.CLOSED,
-    SetKinds.RIGHT_OPEN,
-    SetKinds.RAY_RIGHT_CLOSED,
-];
-const B_INCLUDED: ReadonlyArray<SetKind> = [
-    SetKinds.CLOSED,
-    SetKinds.LEFT_OPEN,
-    SetKinds.RAY_LEFT_CLOSED,
-];
-
 function describeSet(kind: SetKind, a: number, b: number) {
-    const lowerBounded = WITH_A_ENDPOINT.includes(kind);
-    const upperBounded = WITH_B_ENDPOINT.includes(kind);
-=======
-/** ---- helper type-guards (fix TS2345 sugli includes) ---- */
-function isFiniteInterval(k: SetKind) {
-    return (
-        [
-            SetKinds.CLOSED,
-            SetKinds.OPEN,
-            SetKinds.LEFT_OPEN,
-            SetKinds.RIGHT_OPEN,
-        ] as SetKind[]
-    ).includes(k);
-}
-function isRayRight(k: SetKind) {
-    return (
-        [SetKinds.RAY_RIGHT_CLOSED, SetKinds.RAY_RIGHT_OPEN] as SetKind[]
-    ).includes(k);
-}
-function isRayLeft(k: SetKind) {
-    return (
-        [SetKinds.RAY_LEFT_CLOSED, SetKinds.RAY_LEFT_OPEN] as SetKind[]
-    ).includes(k);
-}
-function usesA(k: SetKind) {
-    return isFiniteInterval(k) || isRayRight(k);
-}
-function usesB(k: SetKind) {
-    return isFiniteInterval(k) || isRayLeft(k);
-}
-
-function describeSet(kind: SetKind, a: number, b: number) {
-    const lowerBounded = isFiniteInterval(kind) || isRayRight(kind);
-    const upperBounded = isFiniteInterval(kind) || isRayLeft(kind);
->>>>>>> 066e2028
+    const lowerBounded = [
+        SetKinds.CLOSED,
+        SetKinds.OPEN,
+        SetKinds.LEFT_OPEN,
+        SetKinds.RIGHT_OPEN,
+        SetKinds.RAY_RIGHT_CLOSED,
+        SetKinds.RAY_RIGHT_OPEN,
+    ].includes(kind);
+    const upperBounded = [
+        SetKinds.CLOSED,
+        SetKinds.OPEN,
+        SetKinds.LEFT_OPEN,
+        SetKinds.RIGHT_OPEN,
+        SetKinds.RAY_LEFT_CLOSED,
+        SetKinds.RAY_LEFT_OPEN,
+    ].includes(kind);
 
     const inf: number | "-∞" = lowerBounded ? a : "-∞";
     const sup: number | "+∞" = upperBounded ? b : "+∞";
@@ -165,27 +111,15 @@
     // Mappatura ℝ <-> pixel
     const view = useMemo(() => {
         let minX: number, maxX: number;
-<<<<<<< HEAD
-        if (BOUNDED_INTERVALS.includes(kind)) {
+        if ([SetKinds.CLOSED, SetKinds.OPEN, SetKinds.LEFT_OPEN, SetKinds.RIGHT_OPEN].includes(kind)) {
             const pad = Math.max(1, (b - a) * 0.2);
             minX = a - pad;
             maxX = b + pad;
-        } else if (RAY_RIGHT.includes(kind)) {
+        } else if ([SetKinds.RAY_RIGHT_CLOSED, SetKinds.RAY_RIGHT_OPEN].includes(kind)) {
             const m = Math.max(1, Math.abs(a) + 2);
             minX = a - 2 * m;
             maxX = a + 8 * m;
-        } else if (RAY_LEFT.includes(kind)) {
-=======
-        if (isFiniteInterval(kind)) {
-            const pad = Math.max(1, (b - a) * 0.2);
-            minX = a - pad;
-            maxX = b + pad;
-        } else if (isRayRight(kind)) {
-            const m = Math.max(1, Math.abs(a) + 2);
-            minX = a - 2 * m;
-            maxX = a + 8 * m;
-        } else if (isRayLeft(kind)) {
->>>>>>> 066e2028
+        } else if ([SetKinds.RAY_LEFT_CLOSED, SetKinds.RAY_LEFT_OPEN].includes(kind)) {
             const m = Math.max(1, Math.abs(b) + 2);
             minX = b - 8 * m;
             maxX = b + 2 * m;
@@ -206,16 +140,11 @@
     const lastT = useRef<number | null>(null);
 
     useEffect(() => {
-        const center =
-            SetKinds.WHOLE === kind
-                ? 0
-                : Number.isFinite(a) && Number.isFinite(b)
-                    ? (a + b) / 2
-                    : Number.isFinite(a)
-                        ? a + 1
-                        : Number.isFinite(b)
-                            ? b - 1
-                            : 0;
+        const center = SetKinds.WHOLE === kind
+            ? 0
+            : (Number.isFinite(a) && Number.isFinite(b))
+                ? (a + b) / 2
+                : Number.isFinite(a) ? a + 1 : Number.isFinite(b) ? b - 1 : 0;
         setX(center);
         setVx(1);
     }, [kind, a, b]);
@@ -231,8 +160,8 @@
             const vu = speed / (view.scale || 1); // unità matematiche per ms
             let nx = x + (vx >= 0 ? vu * dt : -vu * dt);
 
-            const hasLower = WITH_A_ENDPOINT.includes(kind);
-            const hasUpper = WITH_B_ENDPOINT.includes(kind);
+            const hasLower = desc.lowerBounded;
+            const hasUpper = desc.upperBounded;
             const lower = hasLower ? a : -Infinity;
             const upper = hasUpper ? b : +Infinity;
 
@@ -246,24 +175,14 @@
         };
         raf = requestAnimationFrame(tick);
         return () => cancelAnimationFrame(raf);
-    }, [playing, speed, view.scale, view.minX, view.maxX, x, vx, a, b, kind]);
+    }, [playing, speed, view.scale, view.minX, view.maxX, x, vx, a, b, desc.lowerBounded, desc.upperBounded]);
 
     const px = view.toPx(x);
     const ax = Number.isFinite(a) ? view.toPx(a) : null;
     const bx = Number.isFinite(b) ? view.toPx(b) : null;
 
-<<<<<<< HEAD
-    const includeA = A_INCLUDED.includes(kind);
-    const includeB = B_INCLUDED.includes(kind);
-=======
-    // Estremi inclusi
-    const includeA = (
-        [SetKinds.CLOSED, SetKinds.RIGHT_OPEN, SetKinds.RAY_RIGHT_CLOSED] as SetKind[]
-    ).includes(kind);
-    const includeB = (
-        [SetKinds.CLOSED, SetKinds.LEFT_OPEN, SetKinds.RAY_LEFT_CLOSED] as SetKind[]
-    ).includes(kind);
->>>>>>> 066e2028
+    const includeA = [SetKinds.CLOSED, SetKinds.RIGHT_OPEN, SetKinds.RAY_RIGHT_CLOSED].includes(kind);
+    const includeB = [SetKinds.CLOSED, SetKinds.LEFT_OPEN, SetKinds.RAY_LEFT_CLOSED].includes(kind);
 
     /** ===== UI ===== */
     const card: React.CSSProperties = { background: "#fff", borderRadius: 16, padding: 12, boxShadow: "0 1px 4px rgba(0,0,0,0.1)" };
@@ -322,8 +241,8 @@
                     <ul style={{ fontSize: 14, lineHeight: 1.8, margin: 0, paddingLeft: 18 }}>
                         <li>Inferiormente limitato: <b>{desc.lowerBounded ? "Sì" : "No"}</b></li>
                         <li>Superiormente limitato: <b>{desc.upperBounded ? "Sì" : "No"}</b></li>
-                        <li>Estremo Inferiore: <b>{String(desc.inf)}</b> {desc.hasMin && <span style={{ fontSize: 12, color: "#047857" }}>(= minimo)</span>}</li>
-                        <li>Estremo Superiore: <b>{String(desc.sup)}</b> {desc.hasMax && <span style={{ fontSize: 12, color: "#047857" }}>(= massimo)</span>}</li>
+                        <li>Infimo: <b>{String(desc.inf)}</b> {desc.hasMin && <span style={{ fontSize: 12, color: "#047857" }}>(= minimo)</span>}</li>
+                        <li>Supremo: <b>{String(desc.sup)}</b> {desc.hasMax && <span style={{ fontSize: 12, color: "#047857" }}>(= massimo)</span>}</li>
                         <li>Minimo esiste: <b>{desc.hasMin ? "Sì" : "No"}</b></li>
                         <li>Massimo esiste: <b>{desc.hasMax ? "Sì" : "No"}</b></li>
                     </ul>
@@ -331,46 +250,35 @@
             </div>
 
             {/* Number line */}
-            <div
-                ref={lineRef}
-                style={{
-                    position: "relative",
-                    border: "1px solid #e5e7eb",
-                    borderRadius: 16,
-                    background: "#fff",
-                    boxShadow: "inset 0 1px 3px rgba(0,0,0,0.04)",
-                    height: 160,
-                    overflow: "hidden",
-                    marginTop: 12
-                }}
-            >
+            <div ref={lineRef}
+                 style={{ position: "relative", border: "1px solid #e5e7eb", borderRadius: 16, background: "#fff",
+                     boxShadow: "inset 0 1px 3px rgba(0,0,0,0.04)", height: 160, overflow: "hidden", marginTop: 12 }}>
                 {/* base line */}
                 <div style={{ position: "absolute", left: 20, right: 20, top: "50%", height: 2, background: "#111827" }} />
 
                 {/* infinity arrows */}
-                {!WITH_A_ENDPOINT.includes(kind) && (
+                {!desc.lowerBounded && (
                     <div style={{ position: "absolute", left: 8, top: "50%", transform: "translateY(-50%)" }}>
-                        <div style={{ width: 0, height: 0, borderTop: "6px solid transparent", borderBottom: "6px solid transparent", borderRight: "12px solid #111827" }} />
+                        <div style={{
+                            width: 0, height: 0, borderTop: "6px solid transparent", borderBottom: "6px solid transparent",
+                            borderRight: "12px solid #111827"
+                        }} />
                     </div>
                 )}
-                {!WITH_B_ENDPOINT.includes(kind) && (
+                {!desc.upperBounded && (
                     <div style={{ position: "absolute", right: 8, top: "50%", transform: "translateY(-50%) rotate(180deg)" }}>
-                        <div style={{ width: 0, height: 0, borderTop: "6px solid transparent", borderBottom: "6px solid transparent", borderRight: "12px solid #111827" }} />
+                        <div style={{
+                            width: 0, height: 0, borderTop: "6px solid transparent", borderBottom: "6px solid transparent",
+                            borderRight: "12px solid #111827"
+                        }} />
                     </div>
                 )}
 
                 {/* endpoints */}
-<<<<<<< HEAD
-                {Number.isFinite(a) && WITH_A_ENDPOINT.includes(kind) && ax !== null && (
+                {Number.isFinite(a) && [SetKinds.CLOSED, SetKinds.OPEN, SetKinds.LEFT_OPEN, SetKinds.RIGHT_OPEN, SetKinds.RAY_RIGHT_CLOSED, SetKinds.RAY_RIGHT_OPEN].includes(kind) && ax !== null && (
                     <Marker x={ax} included={includeA} label="a" />
                 )}
-                {Number.isFinite(b) && WITH_B_ENDPOINT.includes(kind) && bx !== null && (
-=======
-                {Number.isFinite(a) && usesA(kind) && ax !== null && (
-                    <Marker x={ax} included={includeA} label="a" />
-                )}
-                {Number.isFinite(b) && usesB(kind) && bx !== null && (
->>>>>>> 066e2028
+                {Number.isFinite(b) && [SetKinds.CLOSED, SetKinds.OPEN, SetKinds.LEFT_OPEN, SetKinds.RIGHT_OPEN, SetKinds.RAY_LEFT_CLOSED, SetKinds.RAY_LEFT_OPEN].includes(kind) && bx !== null && (
                     <Marker x={bx} included={includeB} label="b" />
                 )}
 
@@ -379,42 +287,20 @@
                     const y = 20; const thickness = 6;
                     let L = Number.isFinite(a) && ax !== null ? ax : 20;
                     let R = Number.isFinite(b) && bx !== null ? bx : (geom.width - 20);
-<<<<<<< HEAD
-                    if (RAY_RIGHT.includes(kind) && ax !== null) { L = ax; R = geom.width - 20; }
-                    if (RAY_LEFT.includes(kind) && bx !== null) { L = 20; R = bx; }
+                    if ([SetKinds.RAY_RIGHT_CLOSED, SetKinds.RAY_RIGHT_OPEN].includes(kind) && ax !== null) { L = ax; R = geom.width - 20; }
+                    if ([SetKinds.RAY_LEFT_CLOSED, SetKinds.RAY_LEFT_OPEN].includes(kind) && bx !== null) { L = 20; R = bx; }
                     if (kind === SetKinds.WHOLE) { L = 20; R = geom.width - 20; }
-=======
-                    if (isRayRight(kind) && ax !== null) { L = ax; R = geom.width - 20; }
-                    if (isRayLeft(kind) && bx !== null)  { L = 20; R = bx; }
-                    if (kind === SetKinds.WHOLE)         { L = 20; R = geom.width - 20; }
->>>>>>> 066e2028
                     const barWrap: React.CSSProperties = { position: "absolute", left: 0, right: 0, top: `calc(50% - ${y}px)` };
-                    const bar: React.CSSProperties = {
-                        position: "absolute",
-                        left: Math.min(L, R),
-                        width: Math.abs(R - L),
-                        height: thickness,
-                        background: "rgba(59,130,246,0.25)",
-                        top: -thickness / 2
-                    };
+                    const bar: React.CSSProperties = { position: "absolute", left: Math.min(L, R), width: Math.abs(R - L),
+                        height: thickness, background: "rgba(59,130,246,0.25)", top: -thickness / 2 };
                     return <div style={barWrap}><div style={bar} /></div>;
                 })()}
 
                 {/* ball */}
-                <div
-                    title="pallina"
-                    style={{
-                        position: "absolute",
-                        width: 20,
-                        height: 20,
-                        borderRadius: "50%",
-                        background: "#e11d48",
-                        boxShadow: "0 2px 6px rgba(0,0,0,0.15)",
-                        left: px,
-                        top: "50%",
-                        transform: "translate(-50%, -50%)"
-                    }}
-                />
+                <div title="pallina"
+                     style={{ position: "absolute", width: 20, height: 20, borderRadius: "50%", background: "#e11d48",
+                         boxShadow: "0 2px 6px rgba(0,0,0,0.15)", left: px, top: "50%",
+                         transform: "translate(-50%, -50%)" }} />
                 {/* labels min/max */}
                 {desc.hasMin && Number.isFinite(a) && ax !== null && (
                     <div style={{ position: "absolute", fontSize: 12, color: "#047857", left: ax, top: 64, transform: "translateX(-50%)" }}>min = a</div>
